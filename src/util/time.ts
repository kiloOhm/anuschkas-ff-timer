import {
  computed,
  readonly,
  ref,
  watch,
  onMounted,
  onUnmounted,
  inject,
  nextTick,
} from 'vue';
import { debounce } from 'lodash';
import { useLocalStorage } from '@vueuse/core';

import {
  RealtimeKey,
  useRealtimeClient,
  type PresenceMsg,
  type RemoteSignalMsg,
  type SyncMsg,
} from './realtime';
import type { TimerSettings } from '../components/Timer.vue';

export interface KeyedTimerSettings {
  id: string;
  settings: TimerSettings;
}

export function generateDefaultConfig(): KeyedTimerSettings[] {
  return [
    {
      id: crypto.randomUUID(),
      settings: {
        name: 'Team 1',
        offset: 10,
        onTime: 60,
        offTime: 30,
        rounds: 4,
        voice: 'M1',
        warningBeep: true,
      },
    },
    {
      id: crypto.randomUUID(),
      settings: {
        name: 'Team 2',
        offset: 30,
        onTime: 60,
        offTime: 30,
        rounds: 4,
        voice: 'F1',
        warningBeep: true,
      },
    },
  ];
}

/* ══════════════════════════════════════════════════════════════════════════════ *
 * 0.  Helper that *builds* the store once and only once
 * ══════════════════════════════════════════════════════════════════════════════ */

type Rtc = ReturnType<typeof useRealtimeClient>;

export const presetColors = ["#FF6B6B", "#4ECDC4", "#556270", "#C7F464", "#FF6F61", "#6A0572", "#D9BF77", "#ACD8AA"];

function initGlobalTime(rtc: Rtc) {
  /* ─────────────── 0a. Realtime shortcuts ─────────────── */
  const { publishSync, takeover, emitter, mode } = rtc;
  const isLead = computed(() => mode.value === 'leadtimer');

  /* ─────────────── 1. Persistent timer configuration ─────────────── */

  const timers = useLocalStorage<KeyedTimerSettings[]>('timerconfig', generateDefaultConfig());

  function getColor(settings: TimerSettings) {
    if (settings.color) {
      return settings.color;
    }
    return presetColors.filter(c => !timers.value.some(t => t.settings.color === c))[(timers.value.map(t => t.settings).indexOf(settings)) % presetColors.length];
  }

  /* When the *lead* edits the config, broadcast debounced full sync */
  watch(
    [timers, isLead],
    debounce(([cfg, lead]) => {
      if (!lead) return;
      publishSync({
        timestamp: Date.now(),
        config: cfg,
        state: {
          ticking: ticking.value,
          time: now.value,
        },
      });
    }, 1_000),
    { immediate: true, deep: true },
  );

  /* ─────────────── 2. Global timer state ─────────────── */
  const leadTime = useLocalStorage('leadtime', 0);
  const followerTime = ref(0);

  const now = computed({
    get: () => (isLead.value ? leadTime.value : followerTime.value),
    set: v => {
      leadTime.value = v;
      followerTime.value = v;
    },
  });

  const formattedTime = computed(() => formatTime(now.value));

  const ticking = ref(false);
  let ticker: number | null = null;

  function _tick() {
    const dt = Date.now() - lastSnapshot.value.timestamp;
    now.value = lastSnapshot.value.time + dt;
  }

  function resume(quiet = false) {
    if (ticker) return;                        // already running
    ticker = window.setInterval(_tick, 300);
    ticking.value = true;
    if (!quiet) snapshot();                    // broadcast change
    _tick();
  }

  function pause(quiet = false) {
    if (!ticker) return;                       // already paused
    clearInterval(ticker);
    ticker = null;
    ticking.value = false;
    if (!quiet) snapshot();
  }

  function reset(quiet = false) {
    pause(true);
    now.value = 0;
    if (!quiet) snapshot();
  }

  function toggle() {
    ticker ? pause() : resume();
  }

  const lastSnapshot = ref({ timestamp: Date.now(), time: 0 });

  function snapshot() {
    lastSnapshot.value = { timestamp: Date.now(), time: now.value };
    /* If we’re the lead, push an immediate state update */
    if (isLead.value) {
      publishSync({
        timestamp: lastSnapshot.value.timestamp,
        state: {
          ticking: ticking.value,
          time: lastSnapshot.value.time,
        },
      });
    }
  }

  const debouncedSnapshot = debounce(snapshot, 1_000, {
    leading: true,
    trailing: true,
  });

  const unWatchEmitter = watch(emitter, (newEmitter) => {
    if (!newEmitter) return;
    /* ─────────────── 3. React to incoming realtime traffic ─────────────── */
    newEmitter.on('sync', (raw) => {
      const msg = raw as SyncMsg;
      console.log('sync', msg);
      if (isLead.value) return; // ignore own syncs
      if (msg.config) timers.value = msg.config;

      if (msg.state) {
        /*
         * Use the local clock as the baseline for follower mode to
         * avoid drift when the leader's and follower's system clocks
         * are out of sync. Only the "time" from the leader matters for
         * the follower, not the leader's timestamp.
<<<<<<< HEAD
         *
         * However, we still want to compensate for network latency. The
         * timestamp included with the sync message tells us when the
         * leader sent it. By adding the message age to `time`, the
         * follower starts closer to the leader's current time.
         */
        const receivedAt = Date.now();
        // Clamp the age to 0 because our clock might be behind the leader's
        // clock, which would otherwise yield a negative latency.
        const msgAge = Math.max(0, receivedAt - msg.timestamp);
        lastSnapshot.value = {
          timestamp: receivedAt,
          time: msg.state.time + msgAge,
        };
=======
         */
        lastSnapshot.value = { timestamp: Date.now(), time: msg.state.time };
>>>>>>> a76f69f0
        ticking.value = msg.state.ticking;
        now.value = msg.state.time + msgAge;
        msg.state.ticking ? resume(true) : pause(true);
      }
    });

    newEmitter.on('remoteSignal', (raw) => {
      const msg = raw as RemoteSignalMsg;
      console.log('remoteSignal', msg);
      if (!isLead.value) return; // only lead obeys
      switch (msg.signal) {
        case 'resume': resume(); break;
        case 'pause': pause(); break;
        case 'reset': reset(); break;
      }
    });

    // when new follower connects, send them the current state
    newEmitter.on('presence', (raw) => {
      console.log('presence', raw);
      const msg = raw as PresenceMsg;
      if (isLead.value && msg.action !== 'leave') {
        publishSync({
          timestamp: Date.now(),
          config: timers.value,
          state: {
            ticking: ticking.value,
            time: now.value,
          },
        })
      }
    });

    nextTick(() => {
      unWatchEmitter();
    })
  }, { immediate: true });

  /* ─────────────── 4. Keyboard shortcuts (lead only) ─────────────── */
  function isInputFocused() {
    const el = document.activeElement as HTMLElement | null;
    return !!el && (el.tagName === 'INPUT' || el.tagName === 'TEXTAREA' || el.tagName === 'SELECT' || el.isContentEditable);
  }

  function handleKey(e: KeyboardEvent) {
    if (!isLead.value || isInputFocused()) return;
    switch (e.code) {
      case 'Space':
        e.preventDefault();
        toggle();
        break;
      case 'KeyR':
        if (!e.ctrlKey && !e.metaKey) {
          e.preventDefault();
          reset();
        }
        break;
      case 'KeyP':
        e.preventDefault();
        pause();
        break;
      case 'ArrowLeft':
      case 'ArrowRight':
        e.preventDefault();
        /*   ← / →  = ±1 s,  ⇧← / ⇧→  = ±10 s   */
        const step = (e.shiftKey ? 10_000 : 1_000) * (e.code === 'ArrowLeft' ? -1 : 1);

        /* clamp at 0 so we never go negative */
        now.value = Math.max(0, now.value + step);

        /* keep the ticking baseline in sync so _tick() stays accurate */
        lastSnapshot.value.time += step;

        /* batch the remote syncs */
        debouncedSnapshot();
        break;
    }
  }

  function handleKeyUp(e: KeyboardEvent) {
    if (!isLead.value || isInputFocused()) return;
    if (e.code === 'ArrowLeft' || e.code === 'ArrowRight') {
      debouncedSnapshot.flush();    // send final sync right away
    }
  }

  onMounted(() => {
    document.addEventListener('keydown', handleKey);
    document.addEventListener('keyup', handleKeyUp);
  });
  onUnmounted(() => {
    document.removeEventListener('keydown', handleKey);
    document.removeEventListener('keyup', handleKeyUp);
  });

  function setGlobalTime(time: number) {
    if (isLead.value) {
      now.value = time;
      snapshot();
    }
  }

  /* ─────────────── 5. Public API ─────────────── */
  return {
    // commands
    resume,
    pause,
    reset,
    toggle,
    takeover,
    setGlobalTime,

    // reactive state
    isLeadTimer: readonly(isLead),
    timers,
    globalTime: readonly(now),
    globalTimeTicking: readonly(ticking),
    formattedTime: readonly(formattedTime),

    //helpers
    getColor,
  } as const;
}

/* ══════════════════════════════════════════════════════════════════════════════ *
 * 1.  Singleton wrapper that can accept / inject / create an RTC instance
 * ══════════════════════════════════════════════════════════════════════════════ */

let singleton: ReturnType<typeof initGlobalTime> | null = null;

/**
 * Returns the (single) global-time store.
 *
 * @param rtc — (optional) an existing realtime client.  
 *              If omitted, the function tries `inject(RealtimeKey)` and,
 *              failing that, calls `useRealtimeClient()` to create its own.
 */
export function useGlobalTime(rtc?: Rtc) {
  if (!singleton) {
    const instance =
      rtc ??
      inject(RealtimeKey, null) ??
      useRealtimeClient();

    singleton = initGlobalTime(instance);
  }
  return singleton;
}

/* ══════════════════════════════════════════════════════════════════════════════ *
 * 2.  Utility: ms → hh:mm:ss or mm:ss
 * ══════════════════════════════════════════════════════════════════════════════ */
export function formatTime(ms: number, alwaysHours = false) {
  const s = Math.floor(ms / 1_000);
  const h = Math.floor(s / 3_600);
  const m = Math.floor((s % 3_600) / 60);
  const sec = s % 60;

  return h > 0 || alwaysHours
    ? `${h.toString().padStart(2, '0')}:${m.toString().padStart(2, '0')}:${sec
      .toString()
      .padStart(2, '0')}`
    : `${m.toString().padStart(2, '0')}:${sec.toString().padStart(2, '0')}`;
}<|MERGE_RESOLUTION|>--- conflicted
+++ resolved
@@ -178,8 +178,7 @@
          * Use the local clock as the baseline for follower mode to
          * avoid drift when the leader's and follower's system clocks
          * are out of sync. Only the "time" from the leader matters for
-         * the follower, not the leader's timestamp.
-<<<<<<< HEAD
+         * the follower, not the leader's timestamp
          *
          * However, we still want to compensate for network latency. The
          * timestamp included with the sync message tells us when the
@@ -194,10 +193,6 @@
           timestamp: receivedAt,
           time: msg.state.time + msgAge,
         };
-=======
-         */
-        lastSnapshot.value = { timestamp: Date.now(), time: msg.state.time };
->>>>>>> a76f69f0
         ticking.value = msg.state.ticking;
         now.value = msg.state.time + msgAge;
         msg.state.ticking ? resume(true) : pause(true);
