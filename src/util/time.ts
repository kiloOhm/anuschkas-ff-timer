--- conflicted
+++ resolved
@@ -176,8 +176,7 @@
          * Use the local clock as the baseline for follower mode to
          * avoid drift when the leader's and follower's system clocks
          * are out of sync. Only the "time" from the leader matters for
-         * the follower, not the leader's timestamp.
-<<<<<<< HEAD
+         * the follower, not the leader's timestamp
          *
          * However, we still want to compensate for network latency. The
          * timestamp included with the sync message tells us when the
@@ -190,10 +189,6 @@
           timestamp: receivedAt,
           time: msg.state.time + msgAge,
         };
-=======
-         */
-        lastSnapshot.value = { timestamp: Date.now(), time: msg.state.time };
->>>>>>> 3c026216
         ticking.value = msg.state.ticking;
         now.value = msg.state.time + msgAge;
         msg.state.ticking ? resume(true) : pause(true);
